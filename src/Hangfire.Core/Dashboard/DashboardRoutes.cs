--- conflicted
+++ resolved
@@ -1,4 +1,4 @@
-﻿// This file is part of Hangfire.
+// This file is part of Hangfire.
 // Copyright © 2013-2014 Sergey Odinokov.
 // 
 // Hangfire is free software: you can redistribute it and/or modify
@@ -35,13 +35,9 @@
         private static readonly string[] Stylesheets =
         {
             "bootstrap.min.css",
-<<<<<<< HEAD
+            "Chart.min.css",
             "hangfire.css",
             "hangfire-dark.css"
-=======
-            "Chart.min.css",
-            "hangfire.css"
->>>>>>> fb1cdbf1
         };
 
         static DashboardRoutes()

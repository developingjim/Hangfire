--- conflicted
+++ resolved
@@ -181,15 +181,11 @@
                         state.Queue = recurringJob["Queue"];
                     }
 
-<<<<<<< HEAD
-                    var backgroundJob = _factory.Create(new CreateContext(storage, connection, job, state));
-                    var jobId = backgroundJob?.Id;
-=======
                     var context = new CreateContext(storage, connection, job, state);
                     context.Parameters["RecurringJobId"] = recurringJobId;
+
                     var backgroundJob = _factory.Create(context);
-                    var jobId = backgroundJob != null ? backgroundJob.Id : null;
->>>>>>> 31fbc46e
+                    var jobId = backgroundJob?.Id;
 
                     if (String.IsNullOrEmpty(jobId))
                     {

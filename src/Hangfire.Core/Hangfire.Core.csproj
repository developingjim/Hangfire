﻿<?xml version="1.0" encoding="utf-8"?>
<Project ToolsVersion="4.0" DefaultTargets="Build" xmlns="http://schemas.microsoft.com/developer/msbuild/2003">
  <Import Project="$(MSBuildExtensionsPath)\$(MSBuildToolsVersion)\Microsoft.Common.props" Condition="Exists('$(MSBuildExtensionsPath)\$(MSBuildToolsVersion)\Microsoft.Common.props')" />
  <PropertyGroup>
    <Configuration Condition=" '$(Configuration)' == '' ">Debug</Configuration>
    <Platform Condition=" '$(Platform)' == '' ">AnyCPU</Platform>
    <ProjectGuid>{C995EA9E-56EE-4951-8260-D94260A7F4C2}</ProjectGuid>
    <OutputType>Library</OutputType>
    <AppDesignerFolder>Properties</AppDesignerFolder>
    <RootNamespace>Hangfire</RootNamespace>
    <AssemblyName>Hangfire.Core</AssemblyName>
    <TargetFrameworkVersion>v4.5</TargetFrameworkVersion>
    <FileAlignment>512</FileAlignment>
    <SolutionDir Condition="$(SolutionDir) == '' Or $(SolutionDir) == '*Undefined*'">..\</SolutionDir>
    <TargetFrameworkProfile />
    <NuGetPackageImportStamp>4b9d9bff</NuGetPackageImportStamp>
  </PropertyGroup>
  <PropertyGroup Condition=" '$(Configuration)|$(Platform)' == 'Debug|AnyCPU' ">
    <DebugSymbols>true</DebugSymbols>
    <DebugType>full</DebugType>
    <Optimize>false</Optimize>
    <OutputPath>bin\Debug\</OutputPath>
    <DefineConstants>DEBUG;TRACE</DefineConstants>
    <ErrorReport>prompt</ErrorReport>
    <WarningLevel>4</WarningLevel>
    <CodeAnalysisRuleSet>ExtendedDesignGuidelineRules.ruleset</CodeAnalysisRuleSet>
    <DocumentationFile>bin\Debug\Hangfire.Core.xml</DocumentationFile>
    <Prefer32Bit>false</Prefer32Bit>
    <NoWarn>1591</NoWarn>
    <LangVersion>default</LangVersion>
  </PropertyGroup>
  <PropertyGroup Condition=" '$(Configuration)|$(Platform)' == 'Release|AnyCPU' ">
    <DebugType>pdbonly</DebugType>
    <Optimize>true</Optimize>
    <OutputPath>bin\Release\</OutputPath>
    <DefineConstants>TRACE</DefineConstants>
    <ErrorReport>prompt</ErrorReport>
    <WarningLevel>4</WarningLevel>
    <DocumentationFile>bin\Release\Hangfire.Core.xml</DocumentationFile>
    <Prefer32Bit>false</Prefer32Bit>
    <NoWarn>1591</NoWarn>
  </PropertyGroup>
  <ItemGroup>
    <Reference Include="CronExpressionDescriptor, Version=1.17.0.0, Culture=neutral, PublicKeyToken=a2ab0e0f73f9b037, processorArchitecture=MSIL">
      <HintPath>..\..\packages\CronExpressionDescriptor.1.17.0\lib\net45\CronExpressionDescriptor.dll</HintPath>
      <Private>True</Private>
    </Reference>
    <Reference Include="Microsoft.CSharp" />
    <Reference Include="Microsoft.Owin, Version=3.0.1.0, Culture=neutral, PublicKeyToken=31bf3856ad364e35, processorArchitecture=MSIL">
      <HintPath>..\..\packages\Microsoft.Owin.3.0.1\lib\net45\Microsoft.Owin.dll</HintPath>
      <Private>True</Private>
    </Reference>
    <Reference Include="NCrontab, Version=3.1.19111.0, Culture=neutral, processorArchitecture=MSIL">
      <HintPath>..\..\packages\ncrontab.3.1.0\lib\net45\NCrontab.dll</HintPath>
      <Private>True</Private>
    </Reference>
    <Reference Include="Newtonsoft.Json, Version=4.5.0.0, Culture=neutral, PublicKeyToken=30ad4fe6b2a6aeed, processorArchitecture=MSIL">
      <SpecificVersion>False</SpecificVersion>
      <HintPath>..\..\packages\Newtonsoft.Json.5.0.1\lib\net45\Newtonsoft.Json.dll</HintPath>
    </Reference>
    <Reference Include="Owin, Version=1.0.0.0, Culture=neutral, PublicKeyToken=f0ebd12fd5e55cc5">
      <HintPath>..\..\packages\Owin.1.0\lib\net40\Owin.dll</HintPath>
    </Reference>
    <Reference Include="System" />
  </ItemGroup>
  <ItemGroup>
    <Compile Include="..\SharedAssemblyInfo.cs">
      <Link>Properties\SharedAssemblyInfo.cs</Link>
    </Compile>
    <Compile Include="AppBuilderExtensions.cs" />
    <Compile Include="App_Packages\LibLog.1.4\LibLog.cs" />
    <Compile Include="AttemptsExceededAction.cs" />
    <Compile Include="App_Packages\StackTraceFormatter\StackTraceFormatter.cs" />
    <Compile Include="App_Packages\StackTraceParser\StackTraceParser.cs" />
    <Compile Include="AutomaticRetryAttribute.cs" />
    <Compile Include="BackgroundJobClientException.cs" />
    <Compile Include="BackgroundJobServer.cs" />
    <Compile Include="BackgroundJobServerOptions.cs" />
    <Compile Include="Client\CoreBackgroundJobFactory.cs" />
<<<<<<< HEAD
    <Compile Include="Dashboard\Content\resx\Strings.Designer.cs">
      <AutoGen>True</AutoGen>
      <DesignTime>True</DesignTime>
      <DependentUpon>Strings.resx</DependentUpon>
    </Compile>
    <Compile Include="JobActivatorContext.cs" />
=======
    <Compile Include="IRecurringJobManager.cs" />
>>>>>>> 91152528
    <Compile Include="Obsolete\Job.Obsolete.cs" />
    <Compile Include="Common\TypeExtensions.cs" />
    <Compile Include="Dashboard\OwinRequestExtensions.cs" />
    <Compile Include="Dashboard\Pages\AwaitingJobsPage.generated.cs">
      <AutoGen>True</AutoGen>
      <DesignTime>True</DesignTime>
      <DependentUpon>AwaitingJobsPage.cshtml</DependentUpon>
    </Compile>
    <Compile Include="JobActivatorScope.cs" />
    <Compile Include="Properties\NamespaceDoc.cs" />
    <Compile Include="RecurringJobOptions.cs" />
    <Compile Include="Server\BackgroundProcessContext.cs" />
    <Compile Include="Obsolete\IServerProcess.cs" />
    <Compile Include="Server\BackgroundProcessingServerOptions.cs" />
    <Compile Include="Server\CoreBackgroundJobPerformer.cs" />
    <Compile Include="Server\IBackgroundProcess.cs" />
    <Compile Include="Server\IBackgroundProcessWrapper.cs" />
    <Compile Include="Server\InfiniteLoopProcess.cs" />
    <Compile Include="Server\ServerProcessExtensions.cs" />
    <Compile Include="Server\BackgroundProcessingServer.cs" />
    <Compile Include="MoreLinq\MoreEnumerable.Pairwise.cs" />
    <Compile Include="States\AwaitingState.cs" />
    <Compile Include="ContinuationsSupportAttribute.cs" />
    <Compile Include="JobContinuationOptions.cs" />
    <Compile Include="Cron.cs" />
    <Compile Include="Dashboard\BatchCommandDispatcher.cs" />
    <Compile Include="Dashboard\CombinedResourceDispatcher.cs" />
    <Compile Include="Dashboard\CommandDispatcher.cs" />
    <Compile Include="Dashboard\DashboardMetric.cs" />
    <Compile Include="Dashboard\DashboardMetrics.cs" />
    <Compile Include="DashboardOptions.cs" />
    <Compile Include="Obsolete\DashboardMiddleware.cs" />
    <Compile Include="Dashboard\JobsSidebarMenu.cs" />
    <Compile Include="Dashboard\MenuItem.cs" />
    <Compile Include="Dashboard\NavigationMenu.cs" />
    <Compile Include="Dashboard\Pages\Breadcrumbs.cs">
      <DependentUpon>_Breadcrumbs.cshtml</DependentUpon>
    </Compile>
    <Compile Include="Dashboard\Pages\BlockMetric.cs">
      <DependentUpon>_BlockMetric.cshtml</DependentUpon>
    </Compile>
    <Compile Include="Dashboard\Pages\HomePage.cs">
      <DependentUpon>HomePage.cshtml</DependentUpon>
    </Compile>
    <Compile Include="Dashboard\Pages\InlineMetric.cs">
      <DependentUpon>_InlineMetric.cshtml</DependentUpon>
    </Compile>
    <Compile Include="Dashboard\Pages\RetriesPage.generated.cs">
      <AutoGen>True</AutoGen>
      <DesignTime>True</DesignTime>
      <DependentUpon>RetriesPage.cshtml</DependentUpon>
    </Compile>
    <Compile Include="Dashboard\Pages\SidebarMenu.cs">
      <DependentUpon>_SidebarMenu.cshtml</DependentUpon>
    </Compile>
    <Compile Include="Dashboard\Pages\_BlockMetric.generated.cs">
      <DependentUpon>_BlockMetric.cshtml</DependentUpon>
      <AutoGen>True</AutoGen>
      <DesignTime>True</DesignTime>
    </Compile>
    <Compile Include="Dashboard\Pages\_InlineMetric.generated.cs">
      <DependentUpon>_InlineMetric.cshtml</DependentUpon>
      <AutoGen>True</AutoGen>
      <DesignTime>True</DesignTime>
    </Compile>
    <Compile Include="Dashboard\Pages\_Breadcrumbs.generated.cs">
      <DependentUpon>_Breadcrumbs.cshtml</DependentUpon>
      <AutoGen>True</AutoGen>
      <DesignTime>True</DesignTime>
    </Compile>
    <Compile Include="Dashboard\Pages\_SidebarMenu.generated.cs">
      <DependentUpon>_SidebarMenu.cshtml</DependentUpon>
      <AutoGen>True</AutoGen>
      <DesignTime>True</DesignTime>
    </Compile>
    <Compile Include="Dashboard\Pages\_Navigation.generated.cs">
      <AutoGen>True</AutoGen>
      <DesignTime>True</DesignTime>
      <DependentUpon>_Navigation.cshtml</DependentUpon>
    </Compile>
    <Compile Include="Dashboard\RequestDispatcherContext.cs" />
    <Compile Include="Dashboard\IAuthorizationFilter.cs" />
    <Compile Include="Dashboard\LocalRequestsOnlyAuthorizationFilter.cs" />
    <Compile Include="Obsolete\DashboardOwinExtensions.cs" />
    <Compile Include="Dashboard\RouteCollection.cs" />
    <Compile Include="Dashboard\RouteCollectionExtensions.cs" />
    <Compile Include="Dashboard\EmbeddedResourceDispatcher.cs" />
    <Compile Include="Dashboard\DashboardRoutes.cs" />
    <Compile Include="Dashboard\HtmlHelper.cs" />
    <Compile Include="Dashboard\JobHistoryRenderer.cs" />
    <Compile Include="Dashboard\JobMethodCallRenderer.cs" />
    <Compile Include="Dashboard\JsonStats.cs" />
    <Compile Include="Dashboard\NonEscapedString.cs" />
    <Compile Include="Dashboard\IRequestDispatcher.cs" />
    <Compile Include="Dashboard\Pager.cs" />
    <Compile Include="Dashboard\Pages\HomePage.generated.cs">
      <DependentUpon>HomePage.cshtml</DependentUpon>
      <AutoGen>True</AutoGen>
      <DesignTime>True</DesignTime>
    </Compile>
    <Compile Include="Dashboard\Pages\DeletedJobsPage.generated.cs">
      <DependentUpon>DeletedJobsPage.cshtml</DependentUpon>
      <AutoGen>True</AutoGen>
      <DesignTime>True</DesignTime>
    </Compile>
    <Compile Include="Dashboard\Pages\EnqueuedJobsPage.cs">
      <DependentUpon>EnqueuedJobsPage.cshtml</DependentUpon>
    </Compile>
    <Compile Include="Dashboard\Pages\EnqueuedJobsPage.generated.cs">
      <DependentUpon>EnqueuedJobsPage.cshtml</DependentUpon>
      <AutoGen>True</AutoGen>
      <DesignTime>True</DesignTime>
    </Compile>
    <Compile Include="Dashboard\Pages\FailedJobsPage.generated.cs">
      <DependentUpon>FailedJobsPage.cshtml</DependentUpon>
      <AutoGen>True</AutoGen>
      <DesignTime>True</DesignTime>
    </Compile>
    <Compile Include="Dashboard\Pages\FetchedJobsPage.cs">
      <DependentUpon>FetchedJobsPage.cshtml</DependentUpon>
    </Compile>
    <Compile Include="Dashboard\Pages\FetchedJobsPage.generated.cs">
      <DependentUpon>FetchedJobsPage.cshtml</DependentUpon>
      <AutoGen>True</AutoGen>
      <DesignTime>True</DesignTime>
    </Compile>
    <Compile Include="Dashboard\Pages\JobDetailsPage.cs">
      <DependentUpon>JobDetailsPage.cshtml</DependentUpon>
    </Compile>
    <Compile Include="Dashboard\Pages\JobDetailsPage1.generated.cs">
      <DependentUpon>JobDetailsPage.cshtml</DependentUpon>
      <AutoGen>True</AutoGen>
      <DesignTime>True</DesignTime>
    </Compile>
    <Compile Include="Dashboard\Pages\LayoutPage.cs">
      <DependentUpon>LayoutPage.cshtml</DependentUpon>
    </Compile>
    <Compile Include="Dashboard\Pages\LayoutPage.generated.cs">
      <DependentUpon>LayoutPage.cshtml</DependentUpon>
      <AutoGen>True</AutoGen>
      <DesignTime>True</DesignTime>
    </Compile>
    <Compile Include="Dashboard\Pages\ProcessingJobsPage.generated.cs">
      <DependentUpon>ProcessingJobsPage.cshtml</DependentUpon>
      <AutoGen>True</AutoGen>
      <DesignTime>True</DesignTime>
    </Compile>
    <Compile Include="Dashboard\Pages\QueuesPage.generated.cs">
      <DependentUpon>QueuesPage.cshtml</DependentUpon>
      <AutoGen>True</AutoGen>
      <DesignTime>True</DesignTime>
    </Compile>
    <Compile Include="Dashboard\RazorPage.cs" />
    <Compile Include="Dashboard\Pages\RecurringJobsPage.generated.cs">
      <DependentUpon>RecurringJobsPage.cshtml</DependentUpon>
      <AutoGen>True</AutoGen>
      <DesignTime>True</DesignTime>
    </Compile>
    <Compile Include="Dashboard\Pages\ScheduledJobsPage.generated.cs">
      <DependentUpon>ScheduledJobsPage.cshtml</DependentUpon>
      <AutoGen>True</AutoGen>
      <DesignTime>True</DesignTime>
    </Compile>
    <Compile Include="Dashboard\Pages\ServersPage.generated.cs">
      <DependentUpon>ServersPage.cshtml</DependentUpon>
      <AutoGen>True</AutoGen>
      <DesignTime>True</DesignTime>
    </Compile>
    <Compile Include="Dashboard\Pages\SucceededJobs1.generated.cs">
      <DependentUpon>SucceededJobs.cshtml</DependentUpon>
      <AutoGen>True</AutoGen>
      <DesignTime>True</DesignTime>
    </Compile>
    <Compile Include="Dashboard\Pages\_Paginator.cs">
      <DependentUpon>_Paginator.cshtml</DependentUpon>
    </Compile>
    <Compile Include="Dashboard\Pages\_Paginator.generated.cs">
      <DependentUpon>_Paginator.cshtml</DependentUpon>
      <AutoGen>True</AutoGen>
      <DesignTime>True</DesignTime>
    </Compile>
    <Compile Include="Dashboard\Pages\_PerPageSelector.cs">
      <DependentUpon>_PerPageSelector.cshtml</DependentUpon>
    </Compile>
    <Compile Include="Dashboard\Pages\_PerPageSelector.generated.cs">
      <DependentUpon>_PerPageSelector.cshtml</DependentUpon>
      <AutoGen>True</AutoGen>
      <DesignTime>True</DesignTime>
    </Compile>
    <Compile Include="Dashboard\RazorPageDispatcher.cs" />
    <Compile Include="Dashboard\Metric.cs" />
    <Compile Include="Dashboard\UrlHelper.cs" />
    <Compile Include="GlobalConfiguration.cs" />
    <Compile Include="GlobalConfigurationExtensions.cs" />
    <Compile Include="Obsolete\IBootstrapperConfiguration.cs" />
    <Compile Include="IGlobalConfiguration.cs" />
    <Compile Include="Obsolete\OwinBootstrapper.cs" />
    <Compile Include="Dashboard\MiddlewareExtensions.cs" />
    <Compile Include="Properties\Annotations.cs" />
    <Compile Include="RecurringJob.cs" />
    <Compile Include="RecurringJobManager.cs" />
    <Compile Include="Server\AutomaticRetryProcess.cs" />
    <Compile Include="Server\EveryMinuteThrottler.cs" />
    <Compile Include="Server\IScheduleInstant.cs" />
    <Compile Include="Server\IThrottler.cs" />
    <Compile Include="Server\JobAbortedException.cs" />
    <Compile Include="JobCancellationToken.cs" />
    <Compile Include="Client\IBackgroundJobFactory.cs" />
    <Compile Include="BackgroundJobClientExtensions.cs" />
    <Compile Include="Common\CachedExpressionCompiler.cs" />
    <Compile Include="Obsolete\CreateJobFailedException.cs" />
    <Compile Include="IJobCancellationToken.cs" />
    <Compile Include="DisableConcurrentExecutionAttribute.cs" />
    <Compile Include="IBackgroundJobClient.cs" />
    <Compile Include="Client\BackgroundJobFactory.cs" />
    <Compile Include="Client\CreateContext.cs" />
    <Compile Include="Common\Job.cs" />
    <Compile Include="Common\JobLoadException.cs" />
    <Compile Include="Common\ExpressionUtil\BinaryExpressionFingerprint.cs" />
    <Compile Include="Common\ExpressionUtil\CachedExpressionCompiler.cs" />
    <Compile Include="Common\ExpressionUtil\ConditionalExpressionFingerprint.cs" />
    <Compile Include="Common\ExpressionUtil\ConstantExpressionFingerprint.cs" />
    <Compile Include="Common\ExpressionUtil\DefaultExpressionFingerprint.cs" />
    <Compile Include="Common\ExpressionUtil\ExpressionFingerprint.cs" />
    <Compile Include="Common\ExpressionUtil\ExpressionFingerprintChain.cs" />
    <Compile Include="Common\ExpressionUtil\FingerprintingExpressionVisitor.cs" />
    <Compile Include="Common\ExpressionUtil\HashCodeCombiner.cs" />
    <Compile Include="Common\ExpressionUtil\Hoisted.cs" />
    <Compile Include="Common\ExpressionUtil\HoistingExpressionVisitor.cs" />
    <Compile Include="Common\ExpressionUtil\IndexExpressionFingerprint.cs" />
    <Compile Include="Common\ExpressionUtil\LambdaExpressionFingerprint.cs" />
    <Compile Include="Common\ExpressionUtil\MemberExpressionFingerprint.cs" />
    <Compile Include="Common\ExpressionUtil\MethodCallExpressionFingerprint.cs" />
    <Compile Include="Common\ExpressionUtil\ParameterExpressionFingerprint.cs" />
    <Compile Include="Common\ExpressionUtil\TypeBinaryExpressionFingerprint.cs" />
    <Compile Include="Common\ExpressionUtil\UnaryExpressionFingerprint.cs" />
    <Compile Include="Common\JobFilter.cs" />
    <Compile Include="Common\JobFilterProviderCollection.cs" />
    <Compile Include="Common\JobFilterProviders.cs" />
    <Compile Include="Common\JobFilterScope.cs" />
    <Compile Include="Common\ReflectedAttributeCache.cs" />
    <Compile Include="Client\ClientExceptionContext.cs" />
    <Compile Include="Common\JobFilterCollection.cs" />
    <Compile Include="Client\IClientExceptionFilter.cs" />
    <Compile Include="Common\IJobFilterProvider.cs" />
    <Compile Include="Server\RecurringJobScheduler.cs" />
    <Compile Include="Server\ScheduleInstant.cs" />
    <Compile Include="Server\ServerJobCancellationToken.cs" />
    <Compile Include="Obsolete\ServerOwinExtensions.cs" />
    <Compile Include="Obsolete\StartupConfiguration.cs" />
    <Compile Include="Obsolete\BootstrapperConfigurationExtensions.cs" />
    <Compile Include="States\CoreStateMachine.cs" />
    <Compile Include="States\DeletedState.cs" />
    <Compile Include="States\IElectStateFilter.cs" />
    <Compile Include="Common\JobFilterAttribute.cs" />
    <Compile Include="Common\JobFilterAttributeFilterProvider.cs" />
    <Compile Include="Common\JobFilterInfo.cs" />
    <Compile Include="States\IStateMachine.cs" />
    <Compile Include="States\StateMachine.cs" />
    <Compile Include="States\StateChangeContext.cs" />
    <Compile Include="States\StateHandlerCollection.cs" />
    <Compile Include="Server\DelayedJobScheduler.cs" />
    <Compile Include="Server\ServerWatchdog.cs" />
    <Compile Include="Obsolete\ServerWatchdogOptions.cs" />
    <Compile Include="Server\IServerExceptionFilter.cs" />
    <Compile Include="Client\CreatedContext.cs" />
    <Compile Include="Client\CreatingContext.cs" />
    <Compile Include="Obsolete\IServerComponent.cs" />
    <Compile Include="Server\JobPerformanceException.cs" />
    <Compile Include="Server\IBackgroundJobPerformer.cs" />
    <Compile Include="Server\PerformContext.cs" />
    <Compile Include="Server\ServerExceptionContext.cs" />
    <Compile Include="Server\PerformedContext.cs" />
    <Compile Include="Server\PerformingContext.cs" />
    <Compile Include="GlobalJobFilters.cs" />
    <Compile Include="States\IApplyStateFilter.cs" />
    <Compile Include="GlobalStateHandlers.cs" />
    <Compile Include="Server\ServerContext.cs" />
    <Compile Include="Server\ServerHeartbeat.cs" />
    <Compile Include="Server\Worker.cs" />
    <Compile Include="States\IBackgroundJobStateChanger.cs" />
    <Compile Include="Storage\DistributedLockTimeoutException.cs" />
    <Compile Include="Storage\InvocationData.cs" />
    <Compile Include="Storage\IMonitoringApi.cs" />
    <Compile Include="Storage\IFetchedJob.cs" />
    <Compile Include="Storage\JobStorageConnection.cs" />
    <Compile Include="Storage\JobStorageTransaction.cs" />
    <Compile Include="Storage\Monitoring\DeletedJobDto.cs" />
    <Compile Include="Storage\Monitoring\FetchedJobDto.cs" />
    <Compile Include="Storage\Monitoring\EnqueuedJobDto.cs" />
    <Compile Include="Storage\Monitoring\FailedJobDto.cs" />
    <Compile Include="Storage\Monitoring\JobDetailsDto.cs" />
    <Compile Include="Storage\Monitoring\JobList.cs" />
    <Compile Include="Storage\Monitoring\ProcessingJobDto.cs" />
    <Compile Include="Storage\Monitoring\QueueWithTopEnqueuedJobsDto.cs" />
    <Compile Include="Storage\Monitoring\ScheduledJobDto.cs" />
    <Compile Include="Storage\Monitoring\ServerDto.cs" />
    <Compile Include="Storage\Monitoring\StateHistoryDto.cs" />
    <Compile Include="Storage\Monitoring\StatisticsDto.cs" />
    <Compile Include="Storage\Monitoring\SucceededJobDto.cs" />
    <Compile Include="JobStorage.cs" />
    <Compile Include="States\EnqueuedState.cs" />
    <Compile Include="States\FailedState.cs" />
    <Compile Include="States\IState.cs" />
    <Compile Include="Client\IClientFilter.cs" />
    <Compile Include="Common\IJobFilter.cs" />
    <Compile Include="Server\IServerFilter.cs" />
    <Compile Include="CaptureCultureAttribute.cs" />
    <Compile Include="BackgroundJob.cs" />
    <Compile Include="QueueAttribute.cs" />
    <Compile Include="JobActivator.cs" />
    <Compile Include="Server\BackgroundJobPerformer.cs" />
    <Compile Include="BackgroundJobClient.cs" />
    <Compile Include="Properties\AssemblyInfo.cs" />
    <Compile Include="Common\JobHelper.cs" />
    <Compile Include="States\IStateHandler.cs" />
    <Compile Include="States\ProcessingState.cs" />
    <Compile Include="States\ScheduledState.cs" />
    <Compile Include="States\ApplyStateContext.cs" />
    <Compile Include="States\ElectStateContext.cs" />
    <Compile Include="Obsolete\StateContext.cs" />
    <Compile Include="States\BackgroundJobStateChanger.cs" />
    <Compile Include="States\SucceededState.cs" />
    <Compile Include="StatisticsHistoryAttribute.cs" />
    <Compile Include="Storage\IWriteOnlyTransaction.cs" />
    <Compile Include="Storage\IStorageConnection.cs" />
    <Compile Include="Storage\JobData.cs" />
    <Compile Include="Storage\RecurringJobDto.cs" />
    <Compile Include="Storage\StateData.cs" />
    <Compile Include="Storage\StorageConnectionExtensions.cs" />
  </ItemGroup>
  <ItemGroup>
    <EmbeddedResource Include="Dashboard\Content\fonts\glyphicons-halflings-regular.eot" />
    <EmbeddedResource Include="Dashboard\Content\fonts\glyphicons-halflings-regular.ttf" />
    <EmbeddedResource Include="Dashboard\Content\fonts\glyphicons-halflings-regular.woff" />
    <EmbeddedResource Include="Dashboard\Content\fonts\glyphicons-halflings-regular.woff2" />
    <Compile Include="BackgroundJob.Instance.cs" />
    <EmbeddedResource Include="Dashboard\Content\resx\Strings.resx">
      <Generator>PublicResXFileCodeGenerator</Generator>
      <LastGenOutput>Strings.Designer.cs</LastGenOutput>
      <CustomToolNamespace>Hangfire.Dashboard.Resources</CustomToolNamespace>
      <SubType>Designer</SubType>
    </EmbeddedResource>
    <None Include="Dashboard\Pages\AwaitingJobsPage.cshtml">
      <Generator>RazorGenerator</Generator>
      <LastGenOutput>AwaitingJobsPage.generated.cs</LastGenOutput>
    </None>
    <None Include="Dashboard\Pages\HomePage.cshtml">
      <Generator>RazorGenerator</Generator>
      <LastGenOutput>HomePage.generated.cs</LastGenOutput>
    </None>
    <None Include="Dashboard\Pages\DeletedJobsPage.cshtml">
      <Generator>RazorGenerator</Generator>
      <LastGenOutput>DeletedJobsPage.generated.cs</LastGenOutput>
    </None>
    <None Include="Dashboard\Pages\EnqueuedJobsPage.cshtml">
      <Generator>RazorGenerator</Generator>
      <LastGenOutput>EnqueuedJobsPage.generated.cs</LastGenOutput>
    </None>
    <None Include="Dashboard\Pages\FailedJobsPage.cshtml">
      <Generator>RazorGenerator</Generator>
      <LastGenOutput>FailedJobsPage.generated.cs</LastGenOutput>
    </None>
    <None Include="Dashboard\Pages\FetchedJobsPage.cshtml">
      <Generator>RazorGenerator</Generator>
      <LastGenOutput>FetchedJobsPage.generated.cs</LastGenOutput>
    </None>
    <None Include="Dashboard\Pages\JobDetailsPage.cshtml">
      <Generator>RazorGenerator</Generator>
      <LastGenOutput>JobDetailsPage1.generated.cs</LastGenOutput>
    </None>
    <None Include="Dashboard\Pages\LayoutPage.cshtml">
      <Generator>RazorGenerator</Generator>
      <LastGenOutput>LayoutPage.generated.cs</LastGenOutput>
    </None>
    <None Include="Dashboard\Pages\ProcessingJobsPage.cshtml">
      <Generator>RazorGenerator</Generator>
      <LastGenOutput>ProcessingJobsPage.generated.cs</LastGenOutput>
    </None>
    <None Include="Dashboard\Pages\QueuesPage.cshtml">
      <Generator>RazorGenerator</Generator>
      <LastGenOutput>QueuesPage.generated.cs</LastGenOutput>
    </None>
    <None Include="Dashboard\Pages\RecurringJobsPage.cshtml">
      <Generator>RazorGenerator</Generator>
      <LastGenOutput>RecurringJobsPage.generated.cs</LastGenOutput>
    </None>
    <None Include="Dashboard\Pages\RetriesPage.cshtml">
      <Generator>RazorGenerator</Generator>
      <LastGenOutput>RetriesPage.generated.cs</LastGenOutput>
    </None>
    <None Include="Dashboard\Pages\ScheduledJobsPage.cshtml">
      <Generator>RazorGenerator</Generator>
      <LastGenOutput>ScheduledJobsPage.generated.cs</LastGenOutput>
    </None>
    <None Include="Dashboard\Pages\ServersPage.cshtml">
      <Generator>RazorGenerator</Generator>
      <LastGenOutput>ServersPage.generated.cs</LastGenOutput>
    </None>
    <None Include="Dashboard\Pages\SucceededJobs.cshtml">
      <Generator>RazorGenerator</Generator>
      <LastGenOutput>SucceededJobs1.generated.cs</LastGenOutput>
    </None>
    <None Include="Dashboard\Pages\_BlockMetric.cshtml">
      <Generator>RazorGenerator</Generator>
      <LastGenOutput>_BlockMetric.generated.cs</LastGenOutput>
    </None>
    <None Include="Dashboard\Pages\_InlineMetric.cshtml">
      <Generator>RazorGenerator</Generator>
      <LastGenOutput>_InlineMetric.generated.cs</LastGenOutput>
    </None>
    <None Include="Dashboard\Pages\_Breadcrumbs.cshtml">
      <Generator>RazorGenerator</Generator>
      <LastGenOutput>_Breadcrumbs.generated.cs</LastGenOutput>
    </None>
    <None Include="Dashboard\Pages\_SidebarMenu.cshtml">
      <Generator>RazorGenerator</Generator>
      <LastGenOutput>_SidebarMenu.generated.cs</LastGenOutput>
    </None>
    <None Include="Dashboard\Pages\_Navigation.cshtml">
      <Generator>RazorGenerator</Generator>
      <LastGenOutput>_Navigation.generated.cs</LastGenOutput>
    </None>
    <None Include="Dashboard\Pages\_Paginator.cshtml">
      <Generator>RazorGenerator</Generator>
      <LastGenOutput>_Paginator.generated.cs</LastGenOutput>
    </None>
    <None Include="Dashboard\Pages\_PerPageSelector.cshtml">
      <Generator>RazorGenerator</Generator>
      <LastGenOutput>_PerPageSelector.generated.cs</LastGenOutput>
    </None>
    <None Include="packages.config">
      <SubType>Designer</SubType>
    </None>
  </ItemGroup>
  <ItemGroup>
    <EmbeddedResource Include="Dashboard\Content\css\bootstrap.min.css" />
  </ItemGroup>
  <ItemGroup>
    <EmbeddedResource Include="Dashboard\Content\css\hangfire.css" />
  </ItemGroup>
  <ItemGroup>
    <EmbeddedResource Include="Dashboard\Content\css\rickshaw.min.css" />
  </ItemGroup>
  <ItemGroup>
    <EmbeddedResource Include="Dashboard\Content\fonts\glyphicons-halflings-regular.svg" />
  </ItemGroup>
  <ItemGroup>
    <EmbeddedResource Include="Dashboard\Content\js\bootstrap.min.js" />
  </ItemGroup>
  <ItemGroup>
    <EmbeddedResource Include="Dashboard\Content\js\d3.layout.min.js" />
  </ItemGroup>
  <ItemGroup>
    <EmbeddedResource Include="Dashboard\Content\js\d3.min.js" />
  </ItemGroup>
  <ItemGroup>
    <EmbeddedResource Include="Dashboard\Content\js\hangfire.js" />
  </ItemGroup>
  <ItemGroup>
    <EmbeddedResource Include="Dashboard\Content\js\moment.min.js" />
  </ItemGroup>
  <ItemGroup>
    <EmbeddedResource Include="Dashboard\Content\js\rickshaw.min.js" />
  </ItemGroup>
  <ItemGroup>
    <EmbeddedResource Include="Dashboard\Content\js\jquery-2.1.4.min.js" />
    <EmbeddedResource Include="Dashboard\Content\js\moment-with-locales.min.js" />
  </ItemGroup>
  <Import Project="$(MSBuildToolsPath)\Microsoft.CSharp.targets" />
  <!-- To modify your build process, add your task inside one of the targets below and uncomment it. 
       Other similar extension points exist, see Microsoft.Common.targets.
  <Target Name="BeforeBuild">
  </Target>
  <Target Name="AfterBuild">
  </Target>
  -->
</Project><|MERGE_RESOLUTION|>--- conflicted
+++ resolved
@@ -77,16 +77,13 @@
     <Compile Include="BackgroundJobServer.cs" />
     <Compile Include="BackgroundJobServerOptions.cs" />
     <Compile Include="Client\CoreBackgroundJobFactory.cs" />
-<<<<<<< HEAD
     <Compile Include="Dashboard\Content\resx\Strings.Designer.cs">
       <AutoGen>True</AutoGen>
       <DesignTime>True</DesignTime>
       <DependentUpon>Strings.resx</DependentUpon>
     </Compile>
     <Compile Include="JobActivatorContext.cs" />
-=======
     <Compile Include="IRecurringJobManager.cs" />
->>>>>>> 91152528
     <Compile Include="Obsolete\Job.Obsolete.cs" />
     <Compile Include="Common\TypeExtensions.cs" />
     <Compile Include="Dashboard\OwinRequestExtensions.cs" />

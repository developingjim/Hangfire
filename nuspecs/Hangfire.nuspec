<?xml version="1.0"?>
<package >
  <metadata>
    <id>Hangfire</id>
    <version>0.0.0</version>
    <title>Hangfire</title>
    <authors>Sergey Odinokov</authors>
    <owners>odinserj</owners>
    <projectUrl>http://hangfire.io/</projectUrl>
    <requireLicenseAcceptance>false</requireLicenseAcceptance>
    <licenseUrl>https://raw.github.com/HangfireIO/Hangfire/master/LICENSE.md</licenseUrl>
    <description>
      Incredibly easy and reliable way to perform fire-and-forget, delayed and recurring long-running, short-running, CPU or I/O intensive tasks inside ASP.NET application. No Windows Service / Task Scheduler required. Even ASP.NET is not required.
      Backed by Redis, SQL Server, SQL Azure or MSMQ. This is a .NET alternative to Sidekiq, Resque and Celery.
      http://hangfire.io/
    </description>
    <copyright>Copyright © 2013-2015 Sergey Odinokov</copyright>
    <tags>Hangfire AspNet MVC OWIN SqlServer Long-Running Background Fire-And-Forget Delayed Recurring Tasks Jobs Scheduler Threading Queues</tags>
    <releaseNotes>https://github.com/HangfireIO/Hangfire/releases
    
<<<<<<< HEAD
1.5.0
Hangfire.Core
* Added – `IBackgroundProcess` interface that allows to implement custom background processes.
* Added – `BackgroundServer` class for creating a server instance with completely custom background processes.
* Added – `JobActivatorScope` class to support custom IoC scopes/lifetimes.
* Added – Support for running multiple `BackgroundJobServer` instances in the same AppDomain without explicit server names.
* Added – Option to hide the "Back to site" link (by @dradovic).
* Changed – Server components and background processes now use `Task` with `TaskCreationOptions.LongRunning`.
* Changed – ServerIds are now generated without ServerName, server names are deprecated.
* Changed – Arguments Renderer now supports TimeSpan and DateTime (by @yngndrw).
* Changed – Minor improvements for Dashboard navigation (by @pwelter34).
* Fixed – Prevent worker from fetching and processing a job on shutdown.
=======
1.4.5
* Fixed – "This stream does not support seek operations." exception in Dashboard buttons and stats.
    
1.4.4
* Fixed – `InvalidCastException` in Dashboard when using Microsoft.Owin 3.0.1 package.
* Fixed – Non-working buttons and counter updates in Dashboard when a body stream isn't at the start position.
    
1.4.3
* Fixed – SQL Server storage does not work with case-sensitive and binary collations (by @ilessa).
* Fixed – "Incorrect syntax near 'MERGE'" error in `CountersAggregator` component.
* Fixed – `OverflowException` on Job Details page when latency is too high (by @schulz3000).
* Fixed – Job serialization fix when using `TypeNameHandling.All` option (by @tystol).
    
1.4.2
* Added – Missing generic methods for continuations (by @yngndrw).
* Fixed – MSMQ extension does not work without explicit queue names in `UseMsmqQueues`.
* Fixed – Missing null-check in Retries page after casting connection to `JobStorageConnection`.
* Fixed – Enqueued jobs cannot be deleted from the Dashboard.
* Fixed – Error when building the project using `build.bat` on a machine with VS 2013 only (by @Cussa).
* Fixed – Incompatibility issue with RabbitMQ.Client >= 3.4.0 (by @justmara).
    
1.4.1
* Fixed – 1.4.0 ignoring `BackgroundJobServerOptions` settings in `UseHangfireServer` method.

1.4.0

Hangfire.Core:
* Added – Job continuations, please see new `BackgroundJob.ContinueWith` methods.
* Added – Time zone support for recurring jobs using `TimeZoneInfo` class.
* Added – Single place for global configuration, please see `GlobalConfiguration` class.
* Added – Made configurable the 'Back to Site' path in the dashboard (by @ysasaki1985).
* Added – Ability to plug in custom dashboard pages and modify navigation.
* Added – Ability to add custom metrics to the Home page in Dashboard.
* Added – Test coverage badge from Coveralls application.
* Added – Dedicated page for retrying jobs to distinguish them from other scheduled jobs.
* Added – Show expiration time on Job Details page.
* Added – More methods for build-in storage through `JobStorageConnection` and `JobStorageTransaction` classes.
* Added – Paging support for Recurring Jobs page.
* Added – New OWIN's `IAppBuilder` extension methods: `UseHangfireDashboard` and `UseHangfireServer`.
* Added – Add a notice about failed jobs expiration time.
* Added – Show warnings in Dashboard for jobs processing by inactive servers.
* Changed – New look and feel for Dashboard. New navigation, less colors, more accents.
* Changed – Determine job type of a current object when `MethodCallExpression` has `Object` property set.
* Changed – Making Product Version and File Version on the dll match the Assembly Version (by @fire-eagle).
* Changed – Use different log level for exceptions occured within automatic retry wrapper.
* Changed – Retry a job when there was an exception during state transition instead of moving it to the Failed state.
* Fixed – Recurring Page throws exception from CronExpressionDescriptor library.
* Fixed – Hangfire stops processing when storage outage was too long.
* Fixed – Don't leak foreground colors in ColouredConsoleLogger.
* Obsolete – `BackgroundJobServer`'s `Start` and `Stop` methods are obsolete.

Hangfire.SqlServer:
* Added – Ability to pass isolation level to use in transactions, default is `serializable`.
* Added – Make the expiration check interval configurable (by @travisblakeney).
* Changed – Use read committed or parent transaction isolation level instead of `serializable`.
* Changed – Automatically aggregate records in `Hangfire.Counter` table.
* Changed – Add indexes to prevent blocking rows by Expiration Manager.
* Changed – Remove the `with tablock` hint from the expiration cleanup (by @travisblakeney).
* Changed – Don't pass IsolationLevel to TransactionScope by default.
* Changed – Coarse grained locks for Hash, List and Set tables to prevent deadlocks.
* Fixed – Retry on deadlocks during automatic migration on server restart.
>>>>>>> 910113ac

Hangfire.SqlServer
* Added – `TransactionTimeout` option for configuring the `TransactionScope` timeout.
* Added – `DashboardJobListLimit` option to prevent full table scans in Dashboard.
* Changed – Dramatically improved page load times in Dashboard.
* Changed – Instant re-queue for background jobs even after ungraceful shutdown.
* Changed – `JobQueue.Queue` and `Server.Id` column length increased to 50 and 100 respectively (by @maleet).

Hangfire.SqlServer.Msmq
* Added – Support for remote MSMQ queues through DTC transactions.
    </releaseNotes>
    <dependencies>
      <dependency id="Hangfire.Core" version="[0.0.0]" />
      <dependency id="Hangfire.SqlServer" version="[0.0.0]" />
      <dependency id="Microsoft.Owin.Host.SystemWeb" version="3.0.0" />
    </dependencies>
  </metadata>
  <files>
    <file src="Content\readme.txt" target="readme.txt" />
  </files>
</package><|MERGE_RESOLUTION|>--- conflicted
+++ resolved
@@ -17,8 +17,7 @@
     <copyright>Copyright © 2013-2015 Sergey Odinokov</copyright>
     <tags>Hangfire AspNet MVC OWIN SqlServer Long-Running Background Fire-And-Forget Delayed Recurring Tasks Jobs Scheduler Threading Queues</tags>
     <releaseNotes>https://github.com/HangfireIO/Hangfire/releases
-    
-<<<<<<< HEAD
+
 1.5.0
 Hangfire.Core
 * Added – `IBackgroundProcess` interface that allows to implement custom background processes.
@@ -31,79 +30,6 @@
 * Changed – Arguments Renderer now supports TimeSpan and DateTime (by @yngndrw).
 * Changed – Minor improvements for Dashboard navigation (by @pwelter34).
 * Fixed – Prevent worker from fetching and processing a job on shutdown.
-=======
-1.4.5
-* Fixed – "This stream does not support seek operations." exception in Dashboard buttons and stats.
-    
-1.4.4
-* Fixed – `InvalidCastException` in Dashboard when using Microsoft.Owin 3.0.1 package.
-* Fixed – Non-working buttons and counter updates in Dashboard when a body stream isn't at the start position.
-    
-1.4.3
-* Fixed – SQL Server storage does not work with case-sensitive and binary collations (by @ilessa).
-* Fixed – "Incorrect syntax near 'MERGE'" error in `CountersAggregator` component.
-* Fixed – `OverflowException` on Job Details page when latency is too high (by @schulz3000).
-* Fixed – Job serialization fix when using `TypeNameHandling.All` option (by @tystol).
-    
-1.4.2
-* Added – Missing generic methods for continuations (by @yngndrw).
-* Fixed – MSMQ extension does not work without explicit queue names in `UseMsmqQueues`.
-* Fixed – Missing null-check in Retries page after casting connection to `JobStorageConnection`.
-* Fixed – Enqueued jobs cannot be deleted from the Dashboard.
-* Fixed – Error when building the project using `build.bat` on a machine with VS 2013 only (by @Cussa).
-* Fixed – Incompatibility issue with RabbitMQ.Client >= 3.4.0 (by @justmara).
-    
-1.4.1
-* Fixed – 1.4.0 ignoring `BackgroundJobServerOptions` settings in `UseHangfireServer` method.
-
-1.4.0
-
-Hangfire.Core:
-* Added – Job continuations, please see new `BackgroundJob.ContinueWith` methods.
-* Added – Time zone support for recurring jobs using `TimeZoneInfo` class.
-* Added – Single place for global configuration, please see `GlobalConfiguration` class.
-* Added – Made configurable the 'Back to Site' path in the dashboard (by @ysasaki1985).
-* Added – Ability to plug in custom dashboard pages and modify navigation.
-* Added – Ability to add custom metrics to the Home page in Dashboard.
-* Added – Test coverage badge from Coveralls application.
-* Added – Dedicated page for retrying jobs to distinguish them from other scheduled jobs.
-* Added – Show expiration time on Job Details page.
-* Added – More methods for build-in storage through `JobStorageConnection` and `JobStorageTransaction` classes.
-* Added – Paging support for Recurring Jobs page.
-* Added – New OWIN's `IAppBuilder` extension methods: `UseHangfireDashboard` and `UseHangfireServer`.
-* Added – Add a notice about failed jobs expiration time.
-* Added – Show warnings in Dashboard for jobs processing by inactive servers.
-* Changed – New look and feel for Dashboard. New navigation, less colors, more accents.
-* Changed – Determine job type of a current object when `MethodCallExpression` has `Object` property set.
-* Changed – Making Product Version and File Version on the dll match the Assembly Version (by @fire-eagle).
-* Changed – Use different log level for exceptions occured within automatic retry wrapper.
-* Changed – Retry a job when there was an exception during state transition instead of moving it to the Failed state.
-* Fixed – Recurring Page throws exception from CronExpressionDescriptor library.
-* Fixed – Hangfire stops processing when storage outage was too long.
-* Fixed – Don't leak foreground colors in ColouredConsoleLogger.
-* Obsolete – `BackgroundJobServer`'s `Start` and `Stop` methods are obsolete.
-
-Hangfire.SqlServer:
-* Added – Ability to pass isolation level to use in transactions, default is `serializable`.
-* Added – Make the expiration check interval configurable (by @travisblakeney).
-* Changed – Use read committed or parent transaction isolation level instead of `serializable`.
-* Changed – Automatically aggregate records in `Hangfire.Counter` table.
-* Changed – Add indexes to prevent blocking rows by Expiration Manager.
-* Changed – Remove the `with tablock` hint from the expiration cleanup (by @travisblakeney).
-* Changed – Don't pass IsolationLevel to TransactionScope by default.
-* Changed – Coarse grained locks for Hash, List and Set tables to prevent deadlocks.
-* Fixed – Retry on deadlocks during automatic migration on server restart.
->>>>>>> 910113ac
-
-Hangfire.SqlServer
-* Added – `TransactionTimeout` option for configuring the `TransactionScope` timeout.
-* Added – `DashboardJobListLimit` option to prevent full table scans in Dashboard.
-* Changed – Dramatically improved page load times in Dashboard.
-* Changed – Instant re-queue for background jobs even after ungraceful shutdown.
-* Changed – `JobQueue.Queue` and `Server.Id` column length increased to 50 and 100 respectively (by @maleet).
-
-Hangfire.SqlServer.Msmq
-* Added – Support for remote MSMQ queues through DTC transactions.
     </releaseNotes>
     <dependencies>
       <dependency id="Hangfire.Core" version="[0.0.0]" />
